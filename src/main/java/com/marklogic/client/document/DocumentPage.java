--- conflicted
+++ resolved
@@ -20,10 +20,6 @@
 
 import java.io.Closeable;
 
-<<<<<<< HEAD
-/** Allows iteration over documents in the page.  When you finish with this instance 
- * you must call close() to free the underlying resources. */
-=======
 /** Allows iteration over documents in the page as {@link DocumentRecord} instances.
  * <pre>{@code
  *long start = 1;
@@ -40,7 +36,6 @@
  * <b>NOTICE!</b> When you finish with this instance 
  * you must call close() to free the underlying resources.
  */
->>>>>>> 4d5b5309
 public interface DocumentPage extends Page<DocumentRecord>, Closeable {
     /** Convenience method combines the functionality of Page.next() and DocumentRecord.getContent(). */
     public <T extends AbstractReadHandle> T nextContent(T contentHandle);
