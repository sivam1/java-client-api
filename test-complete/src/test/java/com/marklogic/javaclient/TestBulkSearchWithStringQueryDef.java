--- conflicted
+++ resolved
@@ -1,724 +1,360 @@
-<<<<<<< HEAD
-package com.marklogic.javaclient;
-
-import static org.junit.Assert.*;
-
-import java.io.IOException;
-import java.util.HashMap;
-
-import javax.xml.parsers.ParserConfigurationException;
-import javax.xml.transform.TransformerException;
-
-import org.junit.After;
-import org.junit.AfterClass;
-import org.junit.Before;
-import org.junit.BeforeClass;
-import org.junit.Test;
-import org.xml.sax.SAXException;
-
-import com.fasterxml.jackson.core.JsonProcessingException;
-import com.fasterxml.jackson.databind.JsonNode;
-import com.fasterxml.jackson.databind.ObjectMapper;
-import com.marklogic.client.DatabaseClient;
-import com.marklogic.client.DatabaseClientFactory;
-import com.marklogic.client.Transaction;
-import com.marklogic.client.DatabaseClientFactory.Authentication;
-import com.marklogic.client.document.DocumentManager.Metadata;
-import com.marklogic.client.document.DocumentPage;
-import com.marklogic.client.document.DocumentRecord;
-import com.marklogic.client.document.DocumentWriteSet;
-import com.marklogic.client.document.JSONDocumentManager;
-import com.marklogic.client.document.TextDocumentManager;
-import com.marklogic.client.document.XMLDocumentManager;
-import com.marklogic.client.io.DOMHandle;
-import com.marklogic.client.io.DocumentMetadataHandle;
-import com.marklogic.client.io.Format;
-import com.marklogic.client.io.JacksonHandle;
-import com.marklogic.client.io.SearchHandle;
-import com.marklogic.client.io.StringHandle;
-import com.marklogic.client.io.DocumentMetadataHandle.Capability;
-import com.marklogic.client.query.MatchDocumentSummary;
-import com.marklogic.client.query.MatchLocation;
-import com.marklogic.client.query.QueryManager;
-import com.marklogic.client.query.QueryManager.QueryView;
-import com.marklogic.client.query.StringQueryDefinition;
-
-public class TestBulkSearchWithStringQueryDef extends BasicJavaClientREST{
-	private static final int BATCH_SIZE=100;
-	private static final String DIRECTORY ="/bulkSearch/";
-	private static String dbName = "TestBulkSearchSQDDB";
-	private static String [] fNames = {"TestBulkSearchSQDDB-1"};
-	private static String restServerName = "REST-Java-Client-API-Server";
-	private static int restPort = 8011;
-	private  DatabaseClient client ;
-
-	@BeforeClass
-	public static void setUpBeforeClass() throws Exception {
-		System.out.println("In setup");
-				setupJavaRESTServer(dbName, fNames[0], restServerName,restPort);
-				setupAppServicesConstraint(dbName);
-				createRESTUserWithPermissions("usr1", "password",getPermissionNode("flexrep-eval",Capability.READ),getCollectionNode("http://permission-collections/"), "rest-writer","rest-reader" );
-	}
-
-	@AfterClass
-	public static void tearDownAfterClass() throws Exception {
-		System.out.println("In tear down" );
-				tearDownJavaRESTServer(dbName, fNames, restServerName);
-				deleteRESTUser("usr1");
-	}
-
-	@Before
-	public void setUp() throws Exception {
-		//			System.setProperty("org.apache.commons.logging.simplelog.log.org.apache.http.wire", "debug");
-		// create new connection for each test below
-		client = DatabaseClientFactory.newClient("localhost", restPort, "usr1", "password", Authentication.DIGEST);
-	}
-
-	@After
-	public void tearDown() throws Exception {
-		System.out.println("Running clear script");	
-		// release client
-		client.release();
-	}
-	public void loadJSONDocuments() throws JsonProcessingException, IOException{
-		int count=1;	 
-		JSONDocumentManager docMgr = client.newJSONDocumentManager();
-		DocumentWriteSet writeset =docMgr.newWriteSet();
-
-		HashMap<String,String> map= new HashMap<String,String>();
-
-		for(int i =0;i<102;i++){
-			JsonNode jn = new ObjectMapper().readTree("{\"animal\":\"dog"+i+"\", \"says\":\"woof\"}");
-			JacksonHandle jh = new JacksonHandle();
-			jh.set(jn);
-			writeset.add(DIRECTORY+"dog"+i+".json",jh);
-			map.put(DIRECTORY+"dog"+i+".json", jn.toString());
-			if(count%BATCH_SIZE == 0){
-				docMgr.write(writeset);
-				writeset = docMgr.newWriteSet();
-			}
-			count++;
-			//	      System.out.println(jn.toString());
-		}
-		if(count%BATCH_SIZE > 0){
-			docMgr.write(writeset);
-		}
-	}
-	public void validateRecord(DocumentRecord record,Format type) {
-
-		assertNotNull("DocumentRecord should never be null", record);
-		assertNotNull("Document uri should never be null", record.getUri());
-		assertTrue("Document uri should start with " + DIRECTORY, record.getUri().startsWith(DIRECTORY));
-		assertEquals("All records are expected to be in same format", type, record.getFormat());
-		//        System.out.println(record.getMimetype());
-
-	}
-	public void loadTxtDocuments(){
-		int count =1;
-		TextDocumentManager docMgr = client.newTextDocumentManager();
-		DocumentWriteSet writeset =docMgr.newWriteSet();
-		for(int i =0;i<101;i++){
-			writeset.add(DIRECTORY+"Textfoo"+i+".txt", new StringHandle().with("bar can be foo"+i));
-			if(count%BATCH_SIZE == 0){
-				docMgr.write(writeset);
-				writeset = docMgr.newWriteSet();
-			}
-			count++;
-		}
-		if(count%BATCH_SIZE > 0){
-			docMgr.write(writeset);
-		}
-	}
-	public void loadXMLDocuments() throws IOException, ParserConfigurationException, SAXException, TransformerException{
-		int count=1;
-		XMLDocumentManager docMgr = client.newXMLDocumentManager();
-		DocumentWriteSet writeset =docMgr.newWriteSet();
-		for(int i =0;i<102;i++){
-
-			writeset.add(DIRECTORY+"foo"+i+".xml", new DOMHandle(getDocumentContent("This is so foo with a bar "+i)));
-
-			if(count%BATCH_SIZE == 0){
-				docMgr.write(writeset);
-				writeset = docMgr.newWriteSet();
-			}
-			count++;
-		}
-		if(count%BATCH_SIZE > 0){
-			docMgr.write(writeset);
-		}
-	}
-	@Test
-	public void testBulkSearchSQDwithDifferentPageSizes() {
-		int count;
-		loadTxtDocuments();
-		//Creating a txt document manager for bulk search
-		TextDocumentManager docMgr = client.newTextDocumentManager();
-		//using QueryManger for query definition and set the search criteria
-		QueryManager queryMgr = client.newQueryManager();
-		StringQueryDefinition qd = queryMgr.newStringDefinition();
-		qd.setCriteria("bar");
-		// set  document manager level settings for search response
-		System.out.println("Default Page length setting on docMgr :"+docMgr.getPageLength());
-		docMgr.setPageLength(1);
-		docMgr.setSearchView(QueryView.RESULTS);
-		docMgr.setResponseFormat(Format.XML);
-		assertEquals("format set on document manager","XML",docMgr.getResponseFormat().toString());
-		assertEquals("Queryview set on document manager ","RESULTS" ,docMgr.getSearchView().toString());
-		assertEquals("Page length ",1,docMgr.getPageLength());
-		// Search for documents where content has bar and get first result record, get search handle on it
-		SearchHandle sh = new SearchHandle();
-		DocumentPage page= docMgr.search(qd, 0);
-		// test for page methods
-		assertEquals("Number of records",1,page.size());
-		assertEquals("Starting record in first page ",1,page.getStart());
-		assertEquals("Total number of estimated results:",101,page.getTotalSize());
-		assertEquals("Total number of estimated pages :",101,page.getTotalPages());
-		// till the issue #78 get fixed
-		assertFalse("Is this First page :",page.isFirstPage());//this is bug
-		assertFalse("Is this Last page :",page.isLastPage());
-		assertTrue("Is this First page has content:",page.hasContent());
-		//		Need the Issue #75 to be fixed  
-		assertTrue("Is first page has previous page ?",page.hasPreviousPage());
-		//		
-		long pageNo=1;
-		do{
-			count=0;
-			page = docMgr.search(qd, pageNo,sh);
-			if(pageNo >1){ 
-				assertFalse("Is this first Page", page.isFirstPage());
-				assertTrue("Is page has previous page ?",page.hasPreviousPage());
-			}
-			while(page.hasNext()){
-				DocumentRecord rec = page.next();
-				rec.getFormat();
-				validateRecord(rec,Format.TEXT);
-				//		System.out.println(rec.getUri());
-				count++;
-			}
-			MatchDocumentSummary[] mds= sh.getMatchResults();
-			assertEquals("Matched document count",1,mds.length);
-			//since we set the query view to get only results, facet count supposed be 0
-			assertEquals("Matched Facet count",0,sh.getFacetNames().length);
-
-			assertEquals("document count", page.size(),count);
-			//			assertEquals("Page Number #",pageNo,page.getPageNumber());
-			pageNo = pageNo + page.getPageSize();
-		}while(!page.isLastPage());
-		assertTrue("page count is 101 ",pageNo == page.getTotalPages());
-		assertTrue("Page has previous page ?",page.hasPreviousPage());
-		assertEquals("page size", 1,page.getPageSize());
-		assertEquals("document count", 101,page.getTotalSize());
-		page= docMgr.search(qd, 102);
-		assertFalse("Page has any records ?",page.hasContent());
-	}
-	//This test is trying to set the setResponse to JSON on DocumentManager and use search handle which only work with XML
-	@Test(expected = UnsupportedOperationException.class)
-	public void testBulkSearchSQDwithWrongResponseFormat() throws Exception {
-		loadTxtDocuments();
-		TextDocumentManager docMgr = client.newTextDocumentManager();
-		QueryManager queryMgr = client.newQueryManager();
-		StringQueryDefinition qd = queryMgr.newStringDefinition();
-		qd.setCriteria("bar");
-		docMgr.setResponseFormat(Format.JSON);
-		SearchHandle results = new SearchHandle();
-		DocumentPage page= docMgr.search(qd, 1,results);
-		MatchDocumentSummary[] summaries = results.getMatchResults();
-		for (MatchDocumentSummary summary : summaries ) {
-			MatchLocation[] locations = summary.getMatchLocations();
-			for (MatchLocation location : locations) {
-				System.out.println(location.getAllSnippetText());
-				// do something with the snippet text
-			}
-		}
-
-	}
-	//This test has set response to JSON and pass StringHandle with format as JSON, expectint it to work, logged an issue 82
-	@Test
-	public void testBulkSearchSQDwithResponseFormatandStringHandle() throws Exception{
-		int count =1;
-		loadTxtDocuments();
-		loadJSONDocuments();
-		TextDocumentManager docMgr = client.newTextDocumentManager();
-
-		QueryManager queryMgr = client.newQueryManager();
-		StringQueryDefinition qd = queryMgr.newStringDefinition();
-		qd.setCriteria("bar");
-
-
-		docMgr.setResponseFormat(Format.JSON);
-		docMgr.setSearchView(QueryView.METADATA);
-		docMgr.setMetadataCategories(Metadata.PERMISSIONS);
-
-		StringHandle results = new StringHandle().withFormat(Format.JSON);
-		DocumentPage page= docMgr.search(qd, 1,results);
-		DocumentMetadataHandle mh = new DocumentMetadataHandle();
-		while(page.hasNext()){
-			DocumentRecord rec = page.next();
-			validateRecord(rec,Format.TEXT);
-			docMgr.readMetadata(rec.getUri(),mh);
-			assertTrue("Records has permissions? ",mh.getPermissions().containsKey("flexrep-eval"));
-			assertTrue("Record has collections ?",mh.getCollections().isEmpty());
-			count++;
-		}
-		assertFalse("Search handle contains",results.get().isEmpty());
-
-
-	}
-	//This test is testing SearchView options and search handle
-	@Test
-	public void testBulkSearchSQDwithJSONResponseFormat() throws Exception{
-
-		loadTxtDocuments();
-		loadJSONDocuments();
-		TextDocumentManager docMgr = client.newTextDocumentManager();
-
-		QueryManager queryMgr = client.newQueryManager();
-		StringQueryDefinition qd = queryMgr.newStringDefinition();
-		qd.setCriteria("woof");
-		docMgr.setResponseFormat(Format.JSON);
-
-		docMgr.setSearchView(QueryView.FACETS);
-		JacksonHandle jh = new JacksonHandle();
-		DocumentPage page= docMgr.search(qd, 1,jh);
-
-		//		System.out.println(jh.get().toString());
-		assertTrue("Searh response has entry for facets",jh.get().has("facets"));
-		assertTrue("Searh response has entry for facets",jh.get().has("results"));//Issue 84 is tracking this
-		assertTrue("Searh response has entry for facets",jh.get().has("metrics"));
-
-		docMgr.setSearchView(QueryView.RESULTS);
-		page= docMgr.search(qd, 1,jh);
-
-		assertFalse("Searh response has entry for facets",jh.get().has("facets"));
-		assertTrue("Searh response has entry for facets",jh.get().has("results"));
-		assertTrue("Searh response has entry for facets",jh.get().has("metrics"));//Issue 84 is tracking this
-
-		docMgr.setSearchView(QueryView.METADATA);
-		page= docMgr.search(qd, 1,jh);
-
-		assertFalse("Searh response has entry for facets",jh.get().has("facets"));
-		assertTrue("Searh response has entry for facets",jh.get().has("results"));
-		assertTrue("Searh response has entry for facets",jh.get().has("metrics"));
-
-		docMgr.setSearchView(QueryView.ALL);
-		page= docMgr.search(qd, 1,jh);
-
-		assertTrue("Searh response has entry for facets",jh.get().has("facets"));
-		assertTrue("Searh response has entry for facets",jh.get().has("results"));
-		assertTrue("Searh response has entry for facets",jh.get().has("metrics"));
-
-		queryMgr.setView(QueryView.FACETS);
-		queryMgr.search(qd, jh);
-		System.out.println(jh.get().toString());
-
-	}
-
-	//This test is to verify the transactions, verifies the search works with transaction before commit, after rollback and after commit
-	@Test
-	public void testBulkSearchSQDwithTransactionsandDOMHandle() throws Exception{
-		TextDocumentManager docMgr = client.newTextDocumentManager();
-		DOMHandle results = new DOMHandle();
-		QueryManager queryMgr = client.newQueryManager();
-		StringQueryDefinition qd = queryMgr.newStringDefinition();
-		qd.setCriteria("thought");
-		Transaction t= client.openTransaction();
-		try{
-			loadTxtDocuments();
-			int count=1;
-			XMLDocumentManager xmldocMgr = client.newXMLDocumentManager();
-			DocumentWriteSet writeset =xmldocMgr.newWriteSet();
-			for(int i =0;i<102;i++){
-				writeset.add(DIRECTORY+"boo"+i+".xml", new DOMHandle(getDocumentContent("This is so too much thought "+i)));
-				if(count%BATCH_SIZE == 0){
-					xmldocMgr.write(writeset,t);
-					writeset = xmldocMgr.newWriteSet();
-				}
-				count++;
-			}
-			if(count%BATCH_SIZE > 0){
-				xmldocMgr.write(writeset,t);
-			}
-			count=0;
-			docMgr.setSearchView(QueryView.RESULTS);		
-
-			DocumentPage page= docMgr.search(qd, 1,results,t);
-			while(page.hasNext()){
-				DocumentRecord rec = page.next();
-
-				validateRecord(rec,Format.XML);
-				count++;
-			}
-			assertTrue("Page has conttent :",page.hasContent());
-			assertEquals("Total search results before transaction rollback are ","102",results.get().getElementsByTagNameNS("*", "response").item(0).getAttributes().getNamedItem("total").getNodeValue());
-			//			System.out.println(results.get().getElementsByTagNameNS("*", "response").item(0).getAttributes().getNamedItem("total").getNodeValue());
-
-		}catch(Exception e){ throw e;}
-		finally{t.rollback();}
-
-		DocumentPage page= docMgr.search(qd, 1,results);
-		assertEquals("Total search results after rollback are ","0",results.get().getElementsByTagNameNS("*", "response").item(0).getAttributes().getNamedItem("total").getNodeValue());
-
-	}
-}
-=======
-package com.marklogic.javaclient;
-
-import static org.junit.Assert.*;
-
-import java.io.IOException;
-import java.util.HashMap;
-
-import javax.xml.parsers.ParserConfigurationException;
-import javax.xml.transform.TransformerException;
-
-import org.junit.After;
-import org.junit.AfterClass;
-import org.junit.Before;
-import org.junit.BeforeClass;
-import org.junit.Test;
-import org.xml.sax.SAXException;
-
-import com.fasterxml.jackson.core.JsonProcessingException;
-import com.fasterxml.jackson.databind.JsonNode;
-import com.fasterxml.jackson.databind.ObjectMapper;
-import com.marklogic.client.DatabaseClient;
-import com.marklogic.client.DatabaseClientFactory;
-import com.marklogic.client.Transaction;
-import com.marklogic.client.DatabaseClientFactory.Authentication;
-import com.marklogic.client.document.DocumentManager.Metadata;
-import com.marklogic.client.document.DocumentPage;
-import com.marklogic.client.document.DocumentRecord;
-import com.marklogic.client.document.DocumentWriteSet;
-import com.marklogic.client.document.JSONDocumentManager;
-import com.marklogic.client.document.TextDocumentManager;
-import com.marklogic.client.document.XMLDocumentManager;
-import com.marklogic.client.io.DOMHandle;
-import com.marklogic.client.io.DocumentMetadataHandle;
-import com.marklogic.client.io.Format;
-import com.marklogic.client.io.JacksonHandle;
-import com.marklogic.client.io.SearchHandle;
-import com.marklogic.client.io.StringHandle;
-import com.marklogic.client.io.DocumentMetadataHandle.Capability;
-import com.marklogic.client.query.MatchDocumentSummary;
-import com.marklogic.client.query.MatchLocation;
-import com.marklogic.client.query.QueryManager;
-import com.marklogic.client.query.QueryManager.QueryView;
-import com.marklogic.client.query.StringQueryDefinition;
-
-public class TestBulkSearchWithStringQueryDef extends BasicJavaClientREST{
-	private static final int BATCH_SIZE=100;
-	private static final String DIRECTORY ="/bulkSearch/";
-	private static String dbName = "TestBulkSearchSQDDB";
-	private static String [] fNames = {"TestBulkSearchSQDDB-1"};
-	private static String restServerName = "REST-Java-Client-API-Server";
-	private static int restPort = 8011;
-	private  DatabaseClient client ;
-
-	@BeforeClass
-	public static void setUpBeforeClass() throws Exception {
-		System.out.println("In setup");
-		setupJavaRESTServer(dbName, fNames[0], restServerName,restPort);
-		setupAppServicesConstraint(dbName);
-		createRESTUserWithPermissions("usr1", "password",getPermissionNode("flexrep-eval",Capability.READ),getCollectionNode("http://permission-collections/"), "rest-writer","rest-reader" );
-	}
-
-	@AfterClass
-	public static void tearDownAfterClass() throws Exception {
-		System.out.println("In tear down" );
-		tearDownJavaRESTServer(dbName, fNames, restServerName);
-		deleteRESTUser("usr1");
-	}
-
-	@Before
-	public void setUp() throws Exception {
-		//			System.setProperty("org.apache.commons.logging.simplelog.log.org.apache.http.wire", "debug");
-		// create new connection for each test below
-		client = DatabaseClientFactory.newClient("localhost", restPort, "usr1", "password", Authentication.DIGEST);
-	}
-
-	@After
-	public void tearDown() throws Exception {
-		System.out.println("Running clear script");	
-		// release client
-		client.release();
-	}
-	public void loadJSONDocuments() throws JsonProcessingException, IOException{
-		int count=1;	 
-		JSONDocumentManager docMgr = client.newJSONDocumentManager();
-		DocumentWriteSet writeset =docMgr.newWriteSet();
-
-		HashMap<String,String> map= new HashMap<String,String>();
-
-		for(int i =0;i<102;i++){
-			JsonNode jn = new ObjectMapper().readTree("{\"animal\":\"dog"+i+"\", \"says\":\"woof\"}");
-			JacksonHandle jh = new JacksonHandle();
-			jh.set(jn);
-			writeset.add(DIRECTORY+"dog"+i+".json",jh);
-			map.put(DIRECTORY+"dog"+i+".json", jn.toString());
-			if(count%BATCH_SIZE == 0){
-				docMgr.write(writeset);
-				writeset = docMgr.newWriteSet();
-			}
-			count++;
-			//	      System.out.println(jn.toString());
-		}
-		if(count%BATCH_SIZE > 0){
-			docMgr.write(writeset);
-		}
-	}
-	public void validateRecord(DocumentRecord record,Format type) {
-
-		assertNotNull("DocumentRecord should never be null", record);
-		assertNotNull("Document uri should never be null", record.getUri());
-		assertTrue("Document uri should start with " + DIRECTORY, record.getUri().startsWith(DIRECTORY));
-		assertEquals("All records are expected to be in same format", type, record.getFormat());
-		//        System.out.println(record.getMimetype());
-
-	}
-	public void loadTxtDocuments(){
-		int count =1;
-		TextDocumentManager docMgr = client.newTextDocumentManager();
-		DocumentWriteSet writeset =docMgr.newWriteSet();
-		for(int i =0;i<101;i++){
-			writeset.add(DIRECTORY+"Textfoo"+i+".txt", new StringHandle().with("bar can be foo"+i));
-			if(count%BATCH_SIZE == 0){
-				docMgr.write(writeset);
-				writeset = docMgr.newWriteSet();
-			}
-			count++;
-		}
-		if(count%BATCH_SIZE > 0){
-			docMgr.write(writeset);
-		}
-	}
-	public void loadXMLDocuments() throws IOException, ParserConfigurationException, SAXException, TransformerException{
-		int count=1;
-		XMLDocumentManager docMgr = client.newXMLDocumentManager();
-		DocumentWriteSet writeset =docMgr.newWriteSet();
-		for(int i =0;i<102;i++){
-
-			writeset.add(DIRECTORY+"foo"+i+".xml", new DOMHandle(getDocumentContent("This is so foo with a bar "+i)));
-
-			if(count%BATCH_SIZE == 0){
-				docMgr.write(writeset);
-				writeset = docMgr.newWriteSet();
-			}
-			count++;
-		}
-		if(count%BATCH_SIZE > 0){
-			docMgr.write(writeset);
-		}
-	}
-	@Test
-	public void testBulkSearchSQDwithDifferentPageSizes() {
-		int count;
-		loadTxtDocuments();
-		//Creating a txt document manager for bulk search
-		TextDocumentManager docMgr = client.newTextDocumentManager();
-		//using QueryManger for query definition and set the search criteria
-		QueryManager queryMgr = client.newQueryManager();
-		StringQueryDefinition qd = queryMgr.newStringDefinition();
-		qd.setCriteria("bar");
-		// set  document manager level settings for search response
-		System.out.println("Default Page length setting on docMgr :"+docMgr.getPageLength());
-		docMgr.setPageLength(1);
-		docMgr.setSearchView(QueryView.RESULTS);
-		docMgr.setResponseFormat(Format.XML);
-		assertEquals("format set on document manager","XML",docMgr.getResponseFormat().toString());
-		assertEquals("Queryview set on document manager ","RESULTS" ,docMgr.getSearchView().toString());
-		assertEquals("Page length ",1,docMgr.getPageLength());
-		// Search for documents where content has bar and get first result record, get search handle on it
-		SearchHandle sh = new SearchHandle();
-		DocumentPage page= docMgr.search(qd, 0);
-		// test for page methods
-		assertEquals("Number of records",1,page.size());
-		assertEquals("Starting record in first page ",1,page.getStart());
-		assertEquals("Total number of estimated results:",101,page.getTotalSize());
-		assertEquals("Total number of estimated pages :",101,page.getTotalPages());
-		// till the issue #78 get fixed
-		assertFalse("Is this First page :",page.isFirstPage());//this is bug
-		assertFalse("Is this Last page :",page.isLastPage());
-		assertTrue("Is this First page has content:",page.hasContent());
-		//		Need the Issue #75 to be fixed  
-		assertTrue("Is first page has previous page ?",page.hasPreviousPage());
-		//		
-		long pageNo=1;
-		do{
-			count=0;
-			page = docMgr.search(qd, pageNo,sh);
-			if(pageNo >1){ 
-				assertFalse("Is this first Page", page.isFirstPage());
-				assertTrue("Is page has previous page ?",page.hasPreviousPage());
-			}
-			while(page.hasNext()){
-				DocumentRecord rec = page.next();
-				rec.getFormat();
-				validateRecord(rec,Format.TEXT);
-				//		System.out.println(rec.getUri());
-				count++;
-			}
-			MatchDocumentSummary[] mds= sh.getMatchResults();
-			assertEquals("Matched document count",1,mds.length);
-			//since we set the query view to get only results, facet count supposed be 0
-			assertEquals("Matched Facet count",0,sh.getFacetNames().length);
-
-			assertEquals("document count", page.size(),count);
-			//			assertEquals("Page Number #",pageNo,page.getPageNumber());
-			pageNo = pageNo + page.getPageSize();
-		}while(!page.isLastPage());
-		assertTrue("page count is 101 ",pageNo == page.getTotalPages());
-		assertTrue("Page has previous page ?",page.hasPreviousPage());
-		assertEquals("page size", 1,page.getPageSize());
-		assertEquals("document count", 101,page.getTotalSize());
-		page= docMgr.search(qd, 102);
-		assertFalse("Page has any records ?",page.hasContent());
-	}
-	//This test is trying to set the setResponse to JSON on DocumentManager and use search handle which only work with XML
-	@Test(expected = UnsupportedOperationException.class)
-	public void testBulkSearchSQDwithWrongResponseFormat() throws Exception {
-		loadTxtDocuments();
-		TextDocumentManager docMgr = client.newTextDocumentManager();
-		QueryManager queryMgr = client.newQueryManager();
-		StringQueryDefinition qd = queryMgr.newStringDefinition();
-		qd.setCriteria("bar");
-		docMgr.setResponseFormat(Format.JSON);
-		SearchHandle results = new SearchHandle();
-		docMgr.search(qd, 1,results);
-		MatchDocumentSummary[] summaries = results.getMatchResults();
-		for (MatchDocumentSummary summary : summaries ) {
-			MatchLocation[] locations = summary.getMatchLocations();
-			for (MatchLocation location : locations) {
-				System.out.println(location.getAllSnippetText());
-				// do something with the snippet text
-			}
-		}
-
-	}
-	//This test has set response to JSON and pass StringHandle with format as JSON, expectint it to work, logged an issue 82
-	@Test
-	public void testBulkSearchSQDwithResponseFormatandStringHandle() throws Exception{
-		loadTxtDocuments();
-		loadJSONDocuments();
-		TextDocumentManager docMgr = client.newTextDocumentManager();
-
-		QueryManager queryMgr = client.newQueryManager();
-		StringQueryDefinition qd = queryMgr.newStringDefinition();
-		qd.setCriteria("bar");
-
-
-		docMgr.setResponseFormat(Format.JSON);
-		docMgr.setSearchView(QueryView.METADATA);
-		docMgr.setMetadataCategories(Metadata.PERMISSIONS);
-
-		StringHandle results = new StringHandle().withFormat(Format.JSON);
-		DocumentPage page= docMgr.search(qd, 1,results);
-		DocumentMetadataHandle mh = new DocumentMetadataHandle();
-		while(page.hasNext()){
-			DocumentRecord rec = page.next();
-			validateRecord(rec,Format.TEXT);
-			docMgr.readMetadata(rec.getUri(),mh);
-			assertTrue("Records has permissions? ",mh.getPermissions().containsKey("flexrep-eval"));
-			assertTrue("Record has collections ?",mh.getCollections().isEmpty());
-		}
-		assertFalse("Search handle contains",results.get().isEmpty());
-
-
-	}
-	//This test is testing SearchView options and search handle
-	@Test
-	public void testBulkSearchSQDwithJSONResponseFormat() throws Exception{
-
-		loadTxtDocuments();
-		loadJSONDocuments();
-		TextDocumentManager docMgr = client.newTextDocumentManager();
-
-		QueryManager queryMgr = client.newQueryManager();
-		StringQueryDefinition qd = queryMgr.newStringDefinition();
-		qd.setCriteria("woof");
-		docMgr.setResponseFormat(Format.JSON);
-
-		docMgr.setSearchView(QueryView.FACETS);
-		JacksonHandle jh = new JacksonHandle();
-		docMgr.search(qd, 1,jh);
-
-		//		System.out.println(jh.get().toString());
-		assertTrue("Searh response has entry for facets",jh.get().has("facets"));
-		assertTrue("Searh response has entry for facets",jh.get().has("results"));//Issue 84 is tracking this
-		assertTrue("Searh response has entry for facets",jh.get().has("metrics"));
-
-		docMgr.setSearchView(QueryView.RESULTS);
-		docMgr.search(qd, 1,jh);
-
-		assertFalse("Searh response has entry for facets",jh.get().has("facets"));
-		assertTrue("Searh response has entry for facets",jh.get().has("results"));
-		assertTrue("Searh response has entry for facets",jh.get().has("metrics"));//Issue 84 is tracking this
-
-		docMgr.setSearchView(QueryView.METADATA);
-		docMgr.search(qd, 1,jh);
-
-		assertFalse("Searh response has entry for facets",jh.get().has("facets"));
-		assertTrue("Searh response has entry for facets",jh.get().has("results"));
-		assertTrue("Searh response has entry for facets",jh.get().has("metrics"));
-
-		docMgr.setSearchView(QueryView.ALL);
-		docMgr.search(qd, 1,jh);
-
-		assertTrue("Searh response has entry for facets",jh.get().has("facets"));
-		assertTrue("Searh response has entry for facets",jh.get().has("results"));
-		assertTrue("Searh response has entry for facets",jh.get().has("metrics"));
-
-		queryMgr.setView(QueryView.FACETS);
-		queryMgr.search(qd, jh);
-		System.out.println(jh.get().toString());
-
-	}
-
-	//This test is to verify the transactions, verifies the search works with transaction before commit, after rollback and after commit
-	@Test
-	public void testBulkSearchSQDwithTransactionsandDOMHandle() throws Exception{
-		TextDocumentManager docMgr = client.newTextDocumentManager();
-		DOMHandle results = new DOMHandle();
-		QueryManager queryMgr = client.newQueryManager();
-		StringQueryDefinition qd = queryMgr.newStringDefinition();
-		qd.setCriteria("thought");
-		Transaction t= client.openTransaction();
-		try{
-			loadTxtDocuments();
-			int count=1;
-			XMLDocumentManager xmldocMgr = client.newXMLDocumentManager();
-			DocumentWriteSet writeset =xmldocMgr.newWriteSet();
-			for(int i =0;i<102;i++){
-				writeset.add(DIRECTORY+"boo"+i+".xml", new DOMHandle(getDocumentContent("This is so too much thought "+i)));
-				if(count%BATCH_SIZE == 0){
-					xmldocMgr.write(writeset,t);
-					writeset = xmldocMgr.newWriteSet();
-				}
-				count++;
-			}
-			if(count%BATCH_SIZE > 0){
-				xmldocMgr.write(writeset,t);
-			}
-			count=0;
-			docMgr.setSearchView(QueryView.RESULTS);		
-
-			DocumentPage page= docMgr.search(qd, 1,results,t);
-			while(page.hasNext()){
-				DocumentRecord rec = page.next();
-
-				validateRecord(rec,Format.XML);
-				count++;
-			}
-			assertTrue("Page has conttent :",page.hasContent());
-			assertEquals("Total search results before transaction rollback are ","102",results.get().getElementsByTagNameNS("*", "response").item(0).getAttributes().getNamedItem("total").getNodeValue());
-			//			System.out.println(results.get().getElementsByTagNameNS("*", "response").item(0).getAttributes().getNamedItem("total").getNodeValue());
-
-		}catch(Exception e){ throw e;}
-		finally{t.rollback();}
-
-		DocumentPage page= docMgr.search(qd, 1,results);
-		assertEquals("Total search results after rollback are ","0",results.get().getElementsByTagNameNS("*", "response").item(0).getAttributes().getNamedItem("total").getNodeValue());
-
-	}
-}
-
->>>>>>> 3913b41d
+package com.marklogic.javaclient;
+
+import static org.junit.Assert.*;
+
+import java.io.IOException;
+import java.util.HashMap;
+
+import javax.xml.parsers.ParserConfigurationException;
+import javax.xml.transform.TransformerException;
+
+import org.junit.After;
+import org.junit.AfterClass;
+import org.junit.Before;
+import org.junit.BeforeClass;
+import org.junit.Test;
+import org.xml.sax.SAXException;
+
+import com.fasterxml.jackson.core.JsonProcessingException;
+import com.fasterxml.jackson.databind.JsonNode;
+import com.fasterxml.jackson.databind.ObjectMapper;
+import com.marklogic.client.DatabaseClient;
+import com.marklogic.client.DatabaseClientFactory;
+import com.marklogic.client.Transaction;
+import com.marklogic.client.DatabaseClientFactory.Authentication;
+import com.marklogic.client.document.DocumentManager.Metadata;
+import com.marklogic.client.document.DocumentPage;
+import com.marklogic.client.document.DocumentRecord;
+import com.marklogic.client.document.DocumentWriteSet;
+import com.marklogic.client.document.JSONDocumentManager;
+import com.marklogic.client.document.TextDocumentManager;
+import com.marklogic.client.document.XMLDocumentManager;
+import com.marklogic.client.io.DOMHandle;
+import com.marklogic.client.io.DocumentMetadataHandle;
+import com.marklogic.client.io.Format;
+import com.marklogic.client.io.JacksonHandle;
+import com.marklogic.client.io.SearchHandle;
+import com.marklogic.client.io.StringHandle;
+import com.marklogic.client.io.DocumentMetadataHandle.Capability;
+import com.marklogic.client.query.MatchDocumentSummary;
+import com.marklogic.client.query.MatchLocation;
+import com.marklogic.client.query.QueryManager;
+import com.marklogic.client.query.QueryManager.QueryView;
+import com.marklogic.client.query.StringQueryDefinition;
+
+public class TestBulkSearchWithStringQueryDef extends BasicJavaClientREST{
+	private static final int BATCH_SIZE=100;
+	private static final String DIRECTORY ="/bulkSearch/";
+	private static String dbName = "TestBulkSearchSQDDB";
+	private static String [] fNames = {"TestBulkSearchSQDDB-1"};
+	private static String restServerName = "REST-Java-Client-API-Server";
+	private static int restPort = 8011;
+	private  DatabaseClient client ;
+
+	@BeforeClass
+	public static void setUpBeforeClass() throws Exception {
+		System.out.println("In setup");
+		setupJavaRESTServer(dbName, fNames[0], restServerName,restPort);
+		setupAppServicesConstraint(dbName);
+		createRESTUserWithPermissions("usr1", "password",getPermissionNode("flexrep-eval",Capability.READ),getCollectionNode("http://permission-collections/"), "rest-writer","rest-reader" );
+	}
+
+	@AfterClass
+	public static void tearDownAfterClass() throws Exception {
+		System.out.println("In tear down" );
+		tearDownJavaRESTServer(dbName, fNames, restServerName);
+		deleteRESTUser("usr1");
+	}
+
+	@Before
+	public void setUp() throws Exception {
+		//			System.setProperty("org.apache.commons.logging.simplelog.log.org.apache.http.wire", "debug");
+		// create new connection for each test below
+		client = DatabaseClientFactory.newClient("localhost", restPort, "usr1", "password", Authentication.DIGEST);
+	}
+
+	@After
+	public void tearDown() throws Exception {
+		System.out.println("Running clear script");	
+		// release client
+		client.release();
+	}
+	public void loadJSONDocuments() throws JsonProcessingException, IOException{
+		int count=1;	 
+		JSONDocumentManager docMgr = client.newJSONDocumentManager();
+		DocumentWriteSet writeset =docMgr.newWriteSet();
+
+		HashMap<String,String> map= new HashMap<String,String>();
+
+		for(int i =0;i<102;i++){
+			JsonNode jn = new ObjectMapper().readTree("{\"animal\":\"dog"+i+"\", \"says\":\"woof\"}");
+			JacksonHandle jh = new JacksonHandle();
+			jh.set(jn);
+			writeset.add(DIRECTORY+"dog"+i+".json",jh);
+			map.put(DIRECTORY+"dog"+i+".json", jn.toString());
+			if(count%BATCH_SIZE == 0){
+				docMgr.write(writeset);
+				writeset = docMgr.newWriteSet();
+			}
+			count++;
+			//	      System.out.println(jn.toString());
+		}
+		if(count%BATCH_SIZE > 0){
+			docMgr.write(writeset);
+		}
+	}
+	public void validateRecord(DocumentRecord record,Format type) {
+
+		assertNotNull("DocumentRecord should never be null", record);
+		assertNotNull("Document uri should never be null", record.getUri());
+		assertTrue("Document uri should start with " + DIRECTORY, record.getUri().startsWith(DIRECTORY));
+		assertEquals("All records are expected to be in same format", type, record.getFormat());
+		//        System.out.println(record.getMimetype());
+
+	}
+	public void loadTxtDocuments(){
+		int count =1;
+		TextDocumentManager docMgr = client.newTextDocumentManager();
+		DocumentWriteSet writeset =docMgr.newWriteSet();
+		for(int i =0;i<101;i++){
+			writeset.add(DIRECTORY+"Textfoo"+i+".txt", new StringHandle().with("bar can be foo"+i));
+			if(count%BATCH_SIZE == 0){
+				docMgr.write(writeset);
+				writeset = docMgr.newWriteSet();
+			}
+			count++;
+		}
+		if(count%BATCH_SIZE > 0){
+			docMgr.write(writeset);
+		}
+	}
+	public void loadXMLDocuments() throws IOException, ParserConfigurationException, SAXException, TransformerException{
+		int count=1;
+		XMLDocumentManager docMgr = client.newXMLDocumentManager();
+		DocumentWriteSet writeset =docMgr.newWriteSet();
+		for(int i =0;i<102;i++){
+
+			writeset.add(DIRECTORY+"foo"+i+".xml", new DOMHandle(getDocumentContent("This is so foo with a bar "+i)));
+
+			if(count%BATCH_SIZE == 0){
+				docMgr.write(writeset);
+				writeset = docMgr.newWriteSet();
+			}
+			count++;
+		}
+		if(count%BATCH_SIZE > 0){
+			docMgr.write(writeset);
+		}
+	}
+	@Test
+	public void testBulkSearchSQDwithDifferentPageSizes() {
+		int count;
+		loadTxtDocuments();
+		//Creating a txt document manager for bulk search
+		TextDocumentManager docMgr = client.newTextDocumentManager();
+		//using QueryManger for query definition and set the search criteria
+		QueryManager queryMgr = client.newQueryManager();
+		StringQueryDefinition qd = queryMgr.newStringDefinition();
+		qd.setCriteria("bar");
+		// set  document manager level settings for search response
+		System.out.println("Default Page length setting on docMgr :"+docMgr.getPageLength());
+		docMgr.setPageLength(1);
+		docMgr.setSearchView(QueryView.RESULTS);
+		docMgr.setResponseFormat(Format.XML);
+		assertEquals("format set on document manager","XML",docMgr.getResponseFormat().toString());
+		assertEquals("Queryview set on document manager ","RESULTS" ,docMgr.getSearchView().toString());
+		assertEquals("Page length ",1,docMgr.getPageLength());
+		// Search for documents where content has bar and get first result record, get search handle on it
+		SearchHandle sh = new SearchHandle();
+		DocumentPage page= docMgr.search(qd, 0);
+		// test for page methods
+		assertEquals("Number of records",1,page.size());
+		assertEquals("Starting record in first page ",1,page.getStart());
+		assertEquals("Total number of estimated results:",101,page.getTotalSize());
+		assertEquals("Total number of estimated pages :",101,page.getTotalPages());
+		// till the issue #78 get fixed
+		assertFalse("Is this First page :",page.isFirstPage());//this is bug
+		assertFalse("Is this Last page :",page.isLastPage());
+		assertTrue("Is this First page has content:",page.hasContent());
+		//		Need the Issue #75 to be fixed  
+		assertTrue("Is first page has previous page ?",page.hasPreviousPage());
+		//		
+		long pageNo=1;
+		do{
+			count=0;
+			page = docMgr.search(qd, pageNo,sh);
+			if(pageNo >1){ 
+				assertFalse("Is this first Page", page.isFirstPage());
+				assertTrue("Is page has previous page ?",page.hasPreviousPage());
+			}
+			while(page.hasNext()){
+				DocumentRecord rec = page.next();
+				rec.getFormat();
+				validateRecord(rec,Format.TEXT);
+				//		System.out.println(rec.getUri());
+				count++;
+			}
+			MatchDocumentSummary[] mds= sh.getMatchResults();
+			assertEquals("Matched document count",1,mds.length);
+			//since we set the query view to get only results, facet count supposed be 0
+			assertEquals("Matched Facet count",0,sh.getFacetNames().length);
+
+			assertEquals("document count", page.size(),count);
+			//			assertEquals("Page Number #",pageNo,page.getPageNumber());
+			pageNo = pageNo + page.getPageSize();
+		}while(!page.isLastPage());
+		assertTrue("page count is 101 ",pageNo == page.getTotalPages());
+		assertTrue("Page has previous page ?",page.hasPreviousPage());
+		assertEquals("page size", 1,page.getPageSize());
+		assertEquals("document count", 101,page.getTotalSize());
+		page= docMgr.search(qd, 102);
+		assertFalse("Page has any records ?",page.hasContent());
+	}
+	//This test is trying to set the setResponse to JSON on DocumentManager and use search handle which only work with XML
+	@Test(expected = UnsupportedOperationException.class)
+	public void testBulkSearchSQDwithWrongResponseFormat() throws Exception {
+		loadTxtDocuments();
+		TextDocumentManager docMgr = client.newTextDocumentManager();
+		QueryManager queryMgr = client.newQueryManager();
+		StringQueryDefinition qd = queryMgr.newStringDefinition();
+		qd.setCriteria("bar");
+		docMgr.setResponseFormat(Format.JSON);
+		SearchHandle results = new SearchHandle();
+		docMgr.search(qd, 1,results);
+		MatchDocumentSummary[] summaries = results.getMatchResults();
+		for (MatchDocumentSummary summary : summaries ) {
+			MatchLocation[] locations = summary.getMatchLocations();
+			for (MatchLocation location : locations) {
+				System.out.println(location.getAllSnippetText());
+				// do something with the snippet text
+			}
+		}
+
+	}
+	//This test has set response to JSON and pass StringHandle with format as JSON, expectint it to work, logged an issue 82
+	@Test
+	public void testBulkSearchSQDwithResponseFormatandStringHandle() throws Exception{
+		loadTxtDocuments();
+		loadJSONDocuments();
+		TextDocumentManager docMgr = client.newTextDocumentManager();
+
+		QueryManager queryMgr = client.newQueryManager();
+		StringQueryDefinition qd = queryMgr.newStringDefinition();
+		qd.setCriteria("bar");
+
+
+		docMgr.setResponseFormat(Format.JSON);
+		docMgr.setSearchView(QueryView.METADATA);
+		docMgr.setMetadataCategories(Metadata.PERMISSIONS);
+
+		StringHandle results = new StringHandle().withFormat(Format.JSON);
+		DocumentPage page= docMgr.search(qd, 1,results);
+		DocumentMetadataHandle mh = new DocumentMetadataHandle();
+		while(page.hasNext()){
+			DocumentRecord rec = page.next();
+			validateRecord(rec,Format.TEXT);
+			docMgr.readMetadata(rec.getUri(),mh);
+			assertTrue("Records has permissions? ",mh.getPermissions().containsKey("flexrep-eval"));
+			assertTrue("Record has collections ?",mh.getCollections().isEmpty());
+		}
+		assertFalse("Search handle contains",results.get().isEmpty());
+
+
+	}
+	//This test is testing SearchView options and search handle
+	@Test
+	public void testBulkSearchSQDwithJSONResponseFormat() throws Exception{
+
+		loadTxtDocuments();
+		loadJSONDocuments();
+		TextDocumentManager docMgr = client.newTextDocumentManager();
+
+		QueryManager queryMgr = client.newQueryManager();
+		StringQueryDefinition qd = queryMgr.newStringDefinition();
+		qd.setCriteria("woof");
+		docMgr.setResponseFormat(Format.JSON);
+
+		docMgr.setSearchView(QueryView.FACETS);
+		JacksonHandle jh = new JacksonHandle();
+		docMgr.search(qd, 1,jh);
+
+		//		System.out.println(jh.get().toString());
+		assertTrue("Searh response has entry for facets",jh.get().has("facets"));
+		assertTrue("Searh response has entry for facets",jh.get().has("results"));//Issue 84 is tracking this
+		assertTrue("Searh response has entry for facets",jh.get().has("metrics"));
+
+		docMgr.setSearchView(QueryView.RESULTS);
+		docMgr.search(qd, 1,jh);
+
+		assertFalse("Searh response has entry for facets",jh.get().has("facets"));
+		assertTrue("Searh response has entry for facets",jh.get().has("results"));
+		assertTrue("Searh response has entry for facets",jh.get().has("metrics"));//Issue 84 is tracking this
+
+		docMgr.setSearchView(QueryView.METADATA);
+		docMgr.search(qd, 1,jh);
+
+		assertFalse("Searh response has entry for facets",jh.get().has("facets"));
+		assertTrue("Searh response has entry for facets",jh.get().has("results"));
+		assertTrue("Searh response has entry for facets",jh.get().has("metrics"));
+
+		docMgr.setSearchView(QueryView.ALL);
+		docMgr.search(qd, 1,jh);
+
+		assertTrue("Searh response has entry for facets",jh.get().has("facets"));
+		assertTrue("Searh response has entry for facets",jh.get().has("results"));
+		assertTrue("Searh response has entry for facets",jh.get().has("metrics"));
+
+		queryMgr.setView(QueryView.FACETS);
+		queryMgr.search(qd, jh);
+		System.out.println(jh.get().toString());
+
+	}
+
+	//This test is to verify the transactions, verifies the search works with transaction before commit, after rollback and after commit
+	@Test
+	public void testBulkSearchSQDwithTransactionsandDOMHandle() throws Exception{
+		TextDocumentManager docMgr = client.newTextDocumentManager();
+		DOMHandle results = new DOMHandle();
+		QueryManager queryMgr = client.newQueryManager();
+		StringQueryDefinition qd = queryMgr.newStringDefinition();
+		qd.setCriteria("thought");
+		Transaction t= client.openTransaction();
+		try{
+			loadTxtDocuments();
+			int count=1;
+			XMLDocumentManager xmldocMgr = client.newXMLDocumentManager();
+			DocumentWriteSet writeset =xmldocMgr.newWriteSet();
+			for(int i =0;i<102;i++){
+				writeset.add(DIRECTORY+"boo"+i+".xml", new DOMHandle(getDocumentContent("This is so too much thought "+i)));
+				if(count%BATCH_SIZE == 0){
+					xmldocMgr.write(writeset,t);
+					writeset = xmldocMgr.newWriteSet();
+				}
+				count++;
+			}
+			if(count%BATCH_SIZE > 0){
+				xmldocMgr.write(writeset,t);
+			}
+			count=0;
+			docMgr.setSearchView(QueryView.RESULTS);		
+
+			DocumentPage page= docMgr.search(qd, 1,results,t);
+			while(page.hasNext()){
+				DocumentRecord rec = page.next();
+
+				validateRecord(rec,Format.XML);
+				count++;
+			}
+			assertTrue("Page has conttent :",page.hasContent());
+			assertEquals("Total search results before transaction rollback are ","102",results.get().getElementsByTagNameNS("*", "response").item(0).getAttributes().getNamedItem("total").getNodeValue());
+			//			System.out.println(results.get().getElementsByTagNameNS("*", "response").item(0).getAttributes().getNamedItem("total").getNodeValue());
+
+		}catch(Exception e){ throw e;}
+		finally{t.rollback();}
+
+		DocumentPage page= docMgr.search(qd, 1,results);
+		assertEquals("Total search results after rollback are ","0",results.get().getElementsByTagNameNS("*", "response").item(0).getAttributes().getNamedItem("total").getNodeValue());
+
+	}
+}
+