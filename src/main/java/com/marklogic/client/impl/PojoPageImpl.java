package com.marklogic.client.impl;

import java.util.Iterator;

import com.fasterxml.jackson.annotation.JsonTypeInfo;
import com.fasterxml.jackson.databind.ObjectMapper;
import com.marklogic.client.Page;
import com.marklogic.client.impl.BasicPage;
import com.marklogic.client.io.JacksonDatabindHandle;
import com.marklogic.client.document.DocumentPage;
import com.marklogic.client.pojo.PojoPage;

public class PojoPageImpl<T> extends BasicPage<T> implements PojoPage<T>, Iterator<T> {
    private Class<T> entityClass;
    private DocumentPage docPage;

    public PojoPageImpl(DocumentPage docPage, Class<T> entityClass) {
        super(entityClass);
        setStart( docPage.getStart() );
        setSize( docPage.size() );
        setPageSize( docPage.getPageSize() );
        setTotalSize( docPage.getTotalSize() );

        this.docPage = docPage;
        this.entityClass = entityClass;
    }

    @Override
    public Iterator<T> iterator() {
        return this;
    }

    @Override
    public boolean hasNext() {
        return docPage.hasNext();
    }

    @Override
    public T next() {
<<<<<<< HEAD
        JacksonDatabindHandle<T> handle = new JacksonDatabindHandle<T>(entityClass);
        handle.getMapper().enableDefaultTyping(ObjectMapper.DefaultTyping.NON_FINAL, JsonTypeInfo.As.WRAPPER_OBJECT);
=======
        JacksonPojoHandle<T> handle = new JacksonPojoHandle<T>(entityClass);
        handle.getMapper().enableDefaultTyping(
            ObjectMapper.DefaultTyping.NON_FINAL, JsonTypeInfo.As.WRAPPER_OBJECT);
>>>>>>> 25cbf40b
        return docPage.nextContent(handle).get();
    }

    @Override
    public void remove() {
        throw new UnsupportedOperationException();
    }
}<|MERGE_RESOLUTION|>--- conflicted
+++ resolved
@@ -37,14 +37,9 @@
 
     @Override
     public T next() {
-<<<<<<< HEAD
         JacksonDatabindHandle<T> handle = new JacksonDatabindHandle<T>(entityClass);
-        handle.getMapper().enableDefaultTyping(ObjectMapper.DefaultTyping.NON_FINAL, JsonTypeInfo.As.WRAPPER_OBJECT);
-=======
-        JacksonPojoHandle<T> handle = new JacksonPojoHandle<T>(entityClass);
         handle.getMapper().enableDefaultTyping(
             ObjectMapper.DefaultTyping.NON_FINAL, JsonTypeInfo.As.WRAPPER_OBJECT);
->>>>>>> 25cbf40b
         return docPage.nextContent(handle).get();
     }
 
